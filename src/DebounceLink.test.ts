import DebounceLink, { DebounceOpts } from './DebounceLink';
import {
    ObservableEvent,
    TestSequenceLink,
    toResultValue,
    assertObservableSequence,
} from './TestUtils';
import {
    gql,
    execute,
    GraphQLRequest,
    ApolloLink,
} from '@apollo/client/core';
import {
    ExecutionResult,
} from 'graphql';

<<<<<<< HEAD
=======
import gql from 'graphql-tag';
const merge = require('lodash.merge');

>>>>>>> 183751cf
describe('DebounceLink', () => {
    let link: ApolloLink;
    let testLink: TestSequenceLink;
    let debounceLink: DebounceLink;

    const DEBOUNCE_TIMEOUT = 500;

    function makeSimpleResponse(value: string): ExecutionResult {
        return {
            data: {
                hello: value,
            },
        };
    }

    const testResponse = makeSimpleResponse('world');

    function makeSimpleSequence(response: ExecutionResult): ObservableEvent[] {
        return [
            {
                type: 'next',
                value: response,
            },
            {
                type: 'complete',
            },
        ];
    }

    function makeSimpleOp(sequence: ObservableEvent[], debounceKey: string, debounceTimeout: number): GraphQLRequest {
        return {
            query: gql`{ hello }`,
            context: {
                debounceKey,
                debounceTimeout,
                testSequence: sequence,
            },
        };
    }

    function makeVariableOp(debounceKey: string, variables: Record<string, any>, debounceOpts: DebounceOpts = { mergeVariables: true }): GraphQLRequest {
        return {
            query: gql`{hello}`,
            variables,
            context: {
                debounceKey,
                debounceOpts,
                testSequence: makeSimpleSequence(testResponse)
            }
        };
    }

    function getTestSubscriber(observedSequence: ObservableEvent[]) {
        return {
            next(value: ExecutionResult) {
                observedSequence.push({
                    type: 'next',
                    value,
                });
            },
            error(e: Error) {
                observedSequence.push({
                    type: 'error',
                    value: e,
                });
            },
            complete() {
                observedSequence.push({ type: 'complete' });
            },
        };
    }

    const testSequence = makeSimpleSequence(testResponse);

    const op = makeSimpleOp(
        testSequence,
        'key1',
    );

    const testError = new Error('Hello darkness my old friend');
    const testErrorSequence = [{ type: 'error', value: testError }];
    const opWithError: GraphQLRequest = {
        query: gql`{ hello }`,
        context: {
            debounceKey: 'key1',
            testSequence: testErrorSequence,
        },
    };

    beforeEach(() => {
        jest.useFakeTimers();
        testLink = new TestSequenceLink();
        debounceLink = new DebounceLink(DEBOUNCE_TIMEOUT);
        link = ApolloLink.from([debounceLink, testLink]);
    });

    it('forwards the operation', () => {
        return new Promise((resolve, reject) => {
            execute(link, op).subscribe({
                next: (data) => undefined,
                error: (error) => reject(error),
                complete: () => {
                    expect(testLink.operations.length).toBe(1);
                    expect(testLink.operations[0].query).toEqual(op.query);
                    resolve();
                },
            });
            jest.runAllTimers();
        });
    });
    it('forwards the operation if context.debounceKey is not defined', () => {
        const opWithoutKey: GraphQLRequest = {
            query: gql`{ hello }`,
            context: {
                testSequence: makeSimpleSequence(testResponse),
            },
        };
        return new Promise((resolve, reject) => {
            execute(link, opWithoutKey).subscribe({
                next: (data) => undefined,
                error: (error) => reject(error),
                complete: () => {
                    expect(testLink.operations.length).toBe(1);
                    expect(testLink.operations[0].query).toEqual(op.query);
                    resolve();
                },
            });
            jest.runAllTimers();
        });
    });
    it('calls next and complete as expected', () => {
        return Promise.resolve(assertObservableSequence(
            execute(link, op),
            [
                { type: 'next', value: testResponse },
                { type: 'complete' },
            ],
            () => jest.runAllTimers(),
        ));
    });
    it('passes through errors', () => {
        return Promise.resolve(assertObservableSequence(
            execute(link, opWithError),
            [
                { type: 'error', value: testError },
            ],
            () => jest.runAllTimers(),
        ));
    });
    it('debounces multiple queries within the debounce interval', () => {
        const observedSequence: ObservableEvent[] = [];
        const subscriber = getTestSubscriber(observedSequence);

        const s1 = execute(link, op).subscribe(subscriber);
        jest.runTimersToTime(DEBOUNCE_TIMEOUT - 1);
        // check that query did not execute.
        expect(testLink.operations.length).toBe(0);
        expect(observedSequence.length).toBe(0);

        // make another query, different params.
        const op2 = makeSimpleOp(
            makeSimpleSequence(makeSimpleResponse('op2')),
            'key1',
        );
        const s2 = execute(link, op2).subscribe(subscriber);
        jest.runTimersToTime(DEBOUNCE_TIMEOUT - 1);
        // check that query did not execute
        expect(testLink.operations.length).toBe(0);
        expect(observedSequence.length).toBe(0);

        // make another query, different params
        const op3sequence = makeSimpleSequence(makeSimpleResponse('op3'));
        const op3 = makeSimpleOp(
            op3sequence,
            'key1',
        );
        op3.operationName = 'op3';
        const s3 = execute(link, op3).subscribe(subscriber);
        jest.runTimersToTime(DEBOUNCE_TIMEOUT + 1);
        // check that all queries returned the sequence of the last query.
        const expectedSequence = [
            toResultValue(op3sequence[0]),
            toResultValue(op3sequence[0]),
            toResultValue(op3sequence[0]),
            toResultValue(op3sequence[1]),
            toResultValue(op3sequence[1]),
            toResultValue(op3sequence[1]),
        ];

        expect(testLink.operations.length).toEqual(1);
        expect(testLink.operations[0].operationName).toBe(op3.operationName);
        expect(observedSequence.length).toEqual(6);
        expect(observedSequence).toEqual(expectedSequence);
        s1.unsubscribe();
        s2.unsubscribe();
        s3.unsubscribe();
    });
    it('debounces multiple queries within the custom debounce interval provided in context', () => {
        const observedSequence: ObservableEvent[] = [];
        const subscriber = getTestSubscriber(observedSequence);
        const customDebounceTimeout = DEBOUNCE_TIMEOUT / 4;

        const op0 = makeSimpleOp(
            testSequence,
            'key1',
            customDebounceTimeout,
        );

        const s1 = execute(link, op0).subscribe(subscriber);
        jest.runTimersToTime(customDebounceTimeout - 1);
        // check that query did not execute.
        expect(testLink.operations.length).toBe(0);
        expect(observedSequence.length).toBe(0);

        // make another query, different params.
        const op2 = makeSimpleOp(
            makeSimpleSequence(makeSimpleResponse('op2')),
            'key1',
            customDebounceTimeout,
        );
        const s2 = execute(link, op2).subscribe(subscriber);
        jest.runTimersToTime(customDebounceTimeout - 1);
        // check that query did not execute
        expect(testLink.operations.length).toBe(0);
        expect(observedSequence.length).toBe(0);

        // make another query, different params
        const op3sequence = makeSimpleSequence(makeSimpleResponse('op3'));
        const op3 = makeSimpleOp(
            op3sequence,
            'key1',
            customDebounceTimeout,
        );
        op3.operationName = 'op3';
        const s3 = execute(link, op3).subscribe(subscriber);
        jest.runTimersToTime(customDebounceTimeout + 1);
        // check that all queries returned the sequence of the last query.
        const expectedSequence = [
            toResultValue(op3sequence[0]),
            toResultValue(op3sequence[0]),
            toResultValue(op3sequence[0]),
            toResultValue(op3sequence[1]),
            toResultValue(op3sequence[1]),
            toResultValue(op3sequence[1]),
        ];

        expect(testLink.operations.length).toEqual(1);
        expect(testLink.operations[0].operationName).toBe(op3.operationName);
        expect(observedSequence.length).toEqual(6);
        expect(observedSequence).toEqual(expectedSequence);
        s1.unsubscribe();
        s2.unsubscribe();
        s3.unsubscribe();
    });
    it('does not debounce queries that are not within the interval', () => {
        // make one query.
        // run timer for debounce + 1
        // check that query executed.
        // make one query.
        // run timer for debounce + 1
        // check that query executed.

        const observedSequence: ObservableEvent[] = [];
        const subscriber = getTestSubscriber(observedSequence);
        const s1 = execute(link, op).subscribe(subscriber);
        jest.runTimersToTime(DEBOUNCE_TIMEOUT + 1);
        // check that query did not execute.
        expect(testLink.operations.length).toBe(1);
        expect(observedSequence.length).toBe(2);

        // make another query, different params.
        const op2sequence = makeSimpleSequence(testResponse);
        const op2 = makeSimpleOp(
            op2sequence,
            'key1',
        );
        const s2 = execute(link, op2).subscribe(subscriber);
        jest.runTimersToTime(DEBOUNCE_TIMEOUT + 1);
        // check that query executed
        expect(testLink.operations.length).toBe(2);
        expect(observedSequence.length).toBe(4);

        const expectedSequence = [
            toResultValue(testSequence[0]),
            toResultValue(testSequence[1]),
            toResultValue(op2sequence[0]),
            toResultValue(op2sequence[1]),
        ];

        expect(observedSequence).toEqual(expectedSequence);
        s1.unsubscribe();
        s2.unsubscribe();
    });
    it('does not debounce queries with different debounceKey (even within the interval)', () => {
        // make query
        // make another query with different debounceKey
        // run timer for debounce +1.
        // check that both queries ran and returned different values

        const observedSequence: ObservableEvent[] = [];
        const subscriber = getTestSubscriber(observedSequence);
        const s1 = execute(link, op).subscribe(subscriber);

        // make another query, different debounceKey.
        const op2sequence = makeSimpleSequence(testResponse);
        const op2 = makeSimpleOp(
            op2sequence,
            'key2',
        );
        const observedSequence2: ObservableEvent[] = [];
        // Using a different subscriber, just for fun.
        const subscriber2 = getTestSubscriber(observedSequence2);
        const s2 = execute(link, op2).subscribe(subscriber2);

        jest.runTimersToTime(DEBOUNCE_TIMEOUT + 1);
        // check that both queries executed

        expect(testLink.operations.length).toBe(2);
        expect(observedSequence.length).toBe(2);
        expect(observedSequence2.length).toBe(2);

        const expectedSequence = [
            toResultValue(testSequence[0]),
            toResultValue(testSequence[1]),
        ];
        const expectedSequence2 = [
            toResultValue(op2sequence[0]),
            toResultValue(op2sequence[1]),
        ];

        expect(observedSequence).toEqual(expectedSequence);
        expect(observedSequence2).toEqual(expectedSequence2);

        s1.unsubscribe();
        s2.unsubscribe();
    });
    it('does not make any query if you unsubscribe before interval is over', () => {
        // make query
        // run timer for debounce -1
        // unsubscribe
        // run timer for debounce +1.
        // check that nothing ran

        const observedSequence: ObservableEvent[] = [];
        const subscriber = getTestSubscriber(observedSequence);
        const s1 = execute(link, op).subscribe(subscriber);

        jest.runTimersToTime(DEBOUNCE_TIMEOUT - 1);

        s1.unsubscribe();

        jest.runTimersToTime(DEBOUNCE_TIMEOUT + 1);

        expect(testLink.operations.length).toBe(0);
        expect(observedSequence.length).toBe(0);
    });
    it('correctly debounces a query that errors', () => {
        const observedSequence: ObservableEvent[] = [];
        const subscriber = getTestSubscriber(observedSequence);
        const s1 = execute(link, opWithError).subscribe(subscriber);

        jest.runTimersToTime(DEBOUNCE_TIMEOUT + 1);

        expect(testLink.operations.length).toBe(1);
        expect(observedSequence).toEqual(testErrorSequence);

        s1.unsubscribe();
    });
    it('runs the second to last query if the last one was unsubscribed from', () => {
        // make query
        // make another query
        // run timer for debounce -1
        // unsubscribe from second query
        // run timer for debounce +1.
        // check that first query executed and returned value
        const observedSequence: ObservableEvent[] = [];
        const subscriber = getTestSubscriber(observedSequence);
        const s1 = execute(link, op).subscribe(subscriber);

        // make another query
        const op2sequence = makeSimpleSequence(testResponse);
        const op2 = makeSimpleOp(
            op2sequence,
            'key1',
        );
        const observedSequence2: ObservableEvent[] = [];
        // Using a different subscriber, just for fun.
        const subscriber2 = getTestSubscriber(observedSequence2);
        const s2 = execute(link, op2).subscribe(subscriber2);

        jest.runTimersToTime(DEBOUNCE_TIMEOUT - 1);

        s2.unsubscribe();

        jest.runTimersToTime(DEBOUNCE_TIMEOUT + 1);

        expect(testLink.operations.length).toBe(1);
        expect(observedSequence.length).toBe(2);
        expect(observedSequence2.length).toBe(0);

        const expectedSequence = [
            toResultValue(testSequence[0]),
            toResultValue(testSequence[1]),
        ];
        expect(observedSequence).toEqual(expectedSequence);

        s1.unsubscribe();
    });
    describe('with variables', () => {
        let variables;
        let mergeVariables;

        const createAndQueueOps = (contextKey = 'key1') => {
            const variableOps = variables.map(v => makeVariableOp(contextKey, v, { mergeVariables }));
            const subscriber = getTestSubscriber([]);
            variableOps.forEach(vo => execute(link, vo).subscribe(subscriber));
        };

        const subject = () => {
            createAndQueueOps();
            jest.runTimersToTime(DEBOUNCE_TIMEOUT + 1);
        };

        beforeEach(() => {
            variables = [{ a: 5, b: { c: 6 } }, { b: { d: 4 } }, { e: 3 }];
            mergeVariables = true;
        });
        it('merges the operation variables key with the mergeVariables opt set', () => {
            subject();

            expect(testLink.operations.length).toEqual(1);
            expect(testLink.operations[0].variables).toEqual(variables.reduce(merge, {}));
        });
        it('does not merge the operation variables when the mergeVariables opt is false', () => {
            mergeVariables = false;
            subject();

            expect(testLink.operations.length).toEqual(1);
            expect(testLink.operations[0].variables).toEqual(variables.slice(-1)[0]);
        });
        it('merges only variables within an interval', () => {
            subject();

            variables = [{ d: 5 }];
            subject();

            expect(testLink.operations.length).toEqual(2);
            expect(testLink.operations[1].variables).toEqual(variables[0]);
        });
        it('merges variables with separate debounce keys separately', () => {
            createAndQueueOps('key2');
            const mergedVariables = variables.reduce(merge, {});
            variables = [{ d: 5 }];
            subject();

            expect(testLink.operations.length).toEqual(2);
            expect(testLink.operations[0].variables).toEqual(mergedVariables);
            expect(testLink.operations[1].variables).toEqual(variables.reduce(merge, {}));
        });
    });
});
})<|MERGE_RESOLUTION|>--- conflicted
+++ resolved
@@ -15,12 +15,9 @@
     ExecutionResult,
 } from 'graphql';
 
-<<<<<<< HEAD
-=======
-import gql from 'graphql-tag';
 const merge = require('lodash.merge');
 
->>>>>>> 183751cf
+
 describe('DebounceLink', () => {
     let link: ApolloLink;
     let testLink: TestSequenceLink;
@@ -98,6 +95,7 @@
     const op = makeSimpleOp(
         testSequence,
         'key1',
+        DEBOUNCE_TIMEOUT
     );
 
     const testError = new Error('Hello darkness my old friend');
@@ -118,7 +116,7 @@
     });
 
     it('forwards the operation', () => {
-        return new Promise((resolve, reject) => {
+        return new Promise<void>((resolve, reject) => {
             execute(link, op).subscribe({
                 next: (data) => undefined,
                 error: (error) => reject(error),
@@ -138,7 +136,7 @@
                 testSequence: makeSimpleSequence(testResponse),
             },
         };
-        return new Promise((resolve, reject) => {
+        return new Promise<void>((resolve, reject) => {
             execute(link, opWithoutKey).subscribe({
                 next: (data) => undefined,
                 error: (error) => reject(error),
@@ -184,6 +182,7 @@
         const op2 = makeSimpleOp(
             makeSimpleSequence(makeSimpleResponse('op2')),
             'key1',
+            DEBOUNCE_TIMEOUT
         );
         const s2 = execute(link, op2).subscribe(subscriber);
         jest.runTimersToTime(DEBOUNCE_TIMEOUT - 1);
@@ -196,6 +195,7 @@
         const op3 = makeSimpleOp(
             op3sequence,
             'key1',
+            DEBOUNCE_TIMEOUT
         );
         op3.operationName = 'op3';
         const s3 = execute(link, op3).subscribe(subscriber);
@@ -296,6 +296,7 @@
         const op2 = makeSimpleOp(
             op2sequence,
             'key1',
+            DEBOUNCE_TIMEOUT
         );
         const s2 = execute(link, op2).subscribe(subscriber);
         jest.runTimersToTime(DEBOUNCE_TIMEOUT + 1);
@@ -329,6 +330,7 @@
         const op2 = makeSimpleOp(
             op2sequence,
             'key2',
+            DEBOUNCE_TIMEOUT
         );
         const observedSequence2: ObservableEvent[] = [];
         // Using a different subscriber, just for fun.
@@ -405,6 +407,7 @@
         const op2 = makeSimpleOp(
             op2sequence,
             'key1',
+            DEBOUNCE_TIMEOUT
         );
         const observedSequence2: ObservableEvent[] = [];
         // Using a different subscriber, just for fun.
@@ -481,5 +484,4 @@
             expect(testLink.operations[1].variables).toEqual(variables.reduce(merge, {}));
         });
     });
-});
-})+});