--- conflicted
+++ resolved
@@ -48,14 +48,9 @@
         this.defaultDelay = defaultDelay;
     }
 
-<<<<<<< HEAD
-    public request(operation: Operation, forward: NextLink ) {
+    public request(operation: Operation, forward: NextLink) {
         const { debounceKey, debounceTimeout } = operation.getContext();
 
-=======
-    public request(operation: Operation, forward: NextLink) {
-        const debounceKey = operation.getContext().debounceKey;
->>>>>>> b28d2a6a
         if (!debounceKey) {
             return forward(operation);
         }
