<<<<<<< HEAD
import {
    ApolloLink,
    FetchResult,
    Observable,
    Observer,
    Operation,
    NextLink,
} from '@apollo/client/core';
=======
import { ApolloLink, FetchResult, Operation, NextLink, GraphQLRequest, createOperation } from 'apollo-link';
import { Observable, Observer } from 'zen-observable-ts';
const merge = require('lodash.merge');
>>>>>>> 183751cf

interface OperationQueueEntry {
    operation: Operation;
    forward: NextLink;
    observer: Observer<FetchResult>;
    subscription?: { unsubscribe: () => void };
}

interface RunningSubscriptions {
    [groupId: string]: {
        observers: Observer<FetchResult>[];
        subscription: { unsubscribe: () => void };
    };
}

interface DebounceMetadata {
    // tslint:disable-next-line no-any
    timeout: any;
    runningSubscriptions: RunningSubscriptions;
    queuedObservers: Observer<FetchResult>[];
    currentGroupId: number;
    lastRequest?: { operation: Operation; forward: NextLink };
    queuedVariables?: Record<string, any>[];
}

interface ContextOptions {
    debounceKey: string;
    debounceTimeout: number;
    debounceOpts: DebounceOpts;
}

export interface DebounceOpts {
    mergeVariables: Boolean;
}

const defaultOpts = { mergeVariables: false };

function mutateOperation(ctx: Record<string, any>, base: Operation): Operation {
    return createOperation(ctx, base);
}

export default class DebounceLink extends ApolloLink {
    // TODO(helfer): nodejs and browser typings seem incompatible here. setTimeout returns NodeJS.Timer,
    // but clearTimeout wants a number. If I use window.setTimeout, I can't test as easily any more.
    // tslint:disable-next-line no-any
    private debounceInfo: {
        [debounceKey: string]: DebounceMetadata,
    } = {};
    private defaultDelay: number;

    constructor(defaultDelay: number) {
        super();
        this.defaultDelay = defaultDelay;
    }

    public request(operation: Operation, forward: NextLink) {
        const {
            debounceKey,
            debounceTimeout,
            debounceOpts
        } = operation.getContext();

        if (!debounceKey) {
            return forward(operation);
        }
<<<<<<< HEAD
        return new Observable<FetchResult>(observer => {
            const debounceGroupId = this.enqueueRequest({ debounceKey, debounceTimeout }, { operation, forward, observer });
=======
        return new Observable(observer => {
            const debounceGroupId = this.enqueueRequest(
                { debounceKey, debounceTimeout, debounceOpts },
                { operation, forward, observer }
            );
>>>>>>> 183751cf
            return () => {
                this.unsubscribe(debounceKey, debounceGroupId, observer);
            };
        });
    }

    // Set up all necessary debounce metadata for a given debounceKey.
    // This data gets cleaned up and reset if there are no subscribers and no running timers
    private setupDebounceInfo(debounceKey: string): DebounceMetadata {
        this.debounceInfo[debounceKey] = {
            runningSubscriptions: {},
            queuedObservers: [],
            queuedVariables: [],
            // NOTE(helfer): In theory we could run out of numbers for groupId, but it's not a realistic use-case.
            // If the debouncer fired once every ms, it would take about 300,000 years to run out of safe integers.
            currentGroupId: 0,
            timeout: undefined,
            lastRequest: undefined
        };
        return this.debounceInfo[debounceKey];
    }

    // Add a request to the debounce queue
    private enqueueRequest(
        { debounceKey, debounceTimeout, debounceOpts }: ContextOptions,
        { operation, forward, observer }: OperationQueueEntry
    ) {
        const mergedOpts = { ...defaultOpts, ...debounceOpts };
        const dbi =
            this.debounceInfo[debounceKey] || this.setupDebounceInfo(debounceKey);

        dbi.queuedObservers.push(observer);
        dbi.lastRequest = { operation, forward };
        if (mergedOpts.mergeVariables) {
            dbi.queuedVariables.push(operation.variables);
        }
        if (dbi.timeout) {
            clearTimeout(dbi.timeout);
        }

        dbi.timeout = setTimeout(
            () => this.flush(debounceKey),
            debounceTimeout || this.defaultDelay
        );
        return dbi.currentGroupId;
    }

    private cleanup = (debounceKey: string, groupId: number) => {
        const dbi = this.debounceInfo[debounceKey];
        if (!dbi) {
            // This can happen if cleanup already got called from somewhere else
            return;
        }
        delete dbi.runningSubscriptions[groupId];

        if (groupId === dbi.currentGroupId) {
            clearTimeout(dbi.timeout);
        }

        const noRunningSubscriptions =
            Object.keys(dbi.runningSubscriptions).length === 0;
        const noQueuedObservers = dbi.queuedObservers.length === 0;
        if (noRunningSubscriptions && noQueuedObservers) {
            delete this.debounceInfo[debounceKey];
        }
    };

    // flush the currently queued requests
    private flush(debounceKey: string) {
        const dbi = this.debounceInfo[debounceKey];
        if (
            dbi.queuedObservers.length === 0 ||
            typeof dbi.lastRequest === 'undefined'
        ) {
            // The first should never happen, the second is a type guard
            return;
        }
        const { operation, forward } = dbi.lastRequest;
        const mergedVariables = [...dbi.queuedVariables, operation.variables].reduce(
            merge,
            {}
        ) as Operation;
        const mergedOperation = mutateOperation(operation.getContext(), { ...operation, variables: mergedVariables });
        const currentObservers = [...dbi.queuedObservers];
        const groupId = dbi.currentGroupId;
        const sub = forward(mergedOperation).subscribe({
            next: (v: FetchResult) => {
                currentObservers.forEach(observer => observer.next && observer.next(v));
            },
            error: (e: Error) => {
                currentObservers.forEach(
                    observer => observer.error && observer.error(e)
                );
                this.cleanup(debounceKey, groupId);
            },
            complete: () => {
                currentObservers.forEach(
                    observer => observer.complete && observer.complete()
                );
                this.cleanup(debounceKey, groupId);
            }
        });
        dbi.runningSubscriptions[dbi.currentGroupId] = {
            subscription: sub,
            observers: currentObservers
        };
        dbi.queuedObservers = [];
        dbi.currentGroupId++;
    }

    private unsubscribe = (
        debounceKey: string,
        debounceGroupId: number,
        observer: Observer<FetchResult>
    ) => {
        // NOTE(helfer): This breaks if the same observer is
        // used for multiple subscriptions to the same observable.
        // To be fair, I think all Apollo Links will currently execute the request
        // once for every subscriber, so it wouldn't really work anyway.

        // TODO(helfer): Test this extensively

        // TODO(helfer): Why do subscribers seem to unsubscribe when the subscription completes?
        // Isn't that unnecessary?

        const isNotObserver = (obs: any) => obs !== observer;

        const dbi = this.debounceInfo[debounceKey];

        if (!dbi) {
            // We already cleaned up, no need to do anything any more.
            return;
        }

        // if this observer is in the queue that hasn't been executed yet, remove it
        if (debounceGroupId === dbi.currentGroupId) {
            dbi.queuedObservers = dbi.queuedObservers.filter(isNotObserver);
            if (dbi.queuedObservers.length === 0) {
                this.cleanup(debounceKey, debounceGroupId);
            }
            return;
        }

        // if this observer's observable has already been forwarded, cancel it
        const observerGroup = dbi.runningSubscriptions[debounceGroupId];
        if (observerGroup) {
            observerGroup.observers = observerGroup.observers.filter(isNotObserver);

            // if this was the last observer listening to the forwarded value, unsubscribe
            // from the subscription entirely and do cleanup.
            if (observerGroup.observers.length === 0) {
                observerGroup.subscription.unsubscribe();
                this.cleanup(debounceKey, debounceGroupId);
            }
        }
    };
}<|MERGE_RESOLUTION|>--- conflicted
+++ resolved
@@ -1,4 +1,3 @@
-<<<<<<< HEAD
 import {
     ApolloLink,
     FetchResult,
@@ -7,11 +6,9 @@
     Operation,
     NextLink,
 } from '@apollo/client/core';
-=======
-import { ApolloLink, FetchResult, Operation, NextLink, GraphQLRequest, createOperation } from 'apollo-link';
-import { Observable, Observer } from 'zen-observable-ts';
-const merge = require('lodash.merge');
->>>>>>> 183751cf
+import { createOperation } from '@apollo/client/link/utils';
+import merge from "lodash.merge";
+
 
 interface OperationQueueEntry {
     operation: Operation;
@@ -77,16 +74,11 @@
         if (!debounceKey) {
             return forward(operation);
         }
-<<<<<<< HEAD
         return new Observable<FetchResult>(observer => {
-            const debounceGroupId = this.enqueueRequest({ debounceKey, debounceTimeout }, { operation, forward, observer });
-=======
-        return new Observable(observer => {
             const debounceGroupId = this.enqueueRequest(
                 { debounceKey, debounceTimeout, debounceOpts },
                 { operation, forward, observer }
             );
->>>>>>> 183751cf
             return () => {
                 this.unsubscribe(debounceKey, debounceGroupId, observer);
             };
